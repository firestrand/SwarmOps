--- conflicted
+++ resolved
@@ -175,14 +175,8 @@
                 = "MetaFitnessTrace-" + MetaOptimizer.Name + "-" + Optimizer.Name
                 + "-" + WeightedProblems.Length + "Bnch" + "-" + DimFactor + "xDim.txt";
             fitnessTrace.WriteToFile(traceFilename);
-<<<<<<< HEAD
             Console.WriteLine("Press Enter to Exit");
             Console.ReadLine();
-=======
-
-            //Console.WriteLine("Press any key to exit ...");
-            //Console.ReadKey();
->>>>>>> 68cb3174
         }
     }
 }